[package]
name = "parsidate" 
<<<<<<< HEAD
version = "1.2.1"
edition = "2021"
rust-version = "1.80"
description = "A Rust library for converting between Gregorian and Persian (Jalali) dates" 
license = "MIT" 
=======
version = "1.3.2"
edition = "2021"
description = "provides comprehensive Full functionality for working with the Persian (Jalali/Shamsi) calendar system in Rust." 
license = "Apache-2.0" 
>>>>>>> 5d0b13bb
authors = ["Sina Jalalvandi <Jalalvandi.Sina@gmail.com>"] 
homepage = "https://sinajalalvandi.ir"
repository = "https://github.com/jalalvandi/ParsiDate"
readme = "README.md"
documentation = "https://docs.rs/parsidate/"
license-file = "LICENSE"
keywords = ["date", "jalali","calendar","persian","persiandate"]
categories = ["date-and-time", "localization","internationalization"]
[badges]
maintenance = { status = "actively-developed" }
[dependencies]
chrono = "0.4"
serde = { version = "1.0", optional = true, features = ["derive"] }

[features]
default = []
serde = ["dep:serde"]<|MERGE_RESOLUTION|>--- conflicted
+++ resolved
@@ -1,17 +1,9 @@
 [package]
 name = "parsidate" 
-<<<<<<< HEAD
-version = "1.2.1"
-edition = "2021"
-rust-version = "1.80"
-description = "A Rust library for converting between Gregorian and Persian (Jalali) dates" 
-license = "MIT" 
-=======
 version = "1.3.2"
 edition = "2021"
 description = "provides comprehensive Full functionality for working with the Persian (Jalali/Shamsi) calendar system in Rust." 
 license = "Apache-2.0" 
->>>>>>> 5d0b13bb
 authors = ["Sina Jalalvandi <Jalalvandi.Sina@gmail.com>"] 
 homepage = "https://sinajalalvandi.ir"
 repository = "https://github.com/jalalvandi/ParsiDate"
