--- conflicted
+++ resolved
@@ -1,43 +1,3 @@
-<<<<<<< HEAD
-# ParsiDate: The Must Complete Persian (Jalali) Calendar for Rust
-
-[![crates.io](https://img.shields.io/crates/v/parsidate.svg)](https://crates.io/crates/parsidate)
-[![docs.rs](https://docs.rs/parsidate/badge.svg)](https://docs.rs/parsidate)
-
-(Scroll down for Persian / برای توضیحات فارسی به پایین صفحه مراجعه کنید)
-
----
-
-## ParsiDate
-
-A most complete Rust crate for handling Persian (also known as Jalali or Shamsi) calendar dates. It provides functionality for converting between Gregorian and Persian dates, validating dates, formatting them, and performing basic date calculations. It leverages the `chrono` crate for Gregorian date representation.
-
-### Features
-
-*   **Gregorian to Persian Conversion:** Convert `chrono::NaiveDate` to `ParsiDate`.
-*   **Persian to Gregorian Conversion:** Convert `ParsiDate` back to `chrono::NaiveDate`.
-*   **Date Validation:** Check if a year, month, day combination is a valid date in the Persian calendar (`is_valid`).
-*   **Leap Year Calculation:** Determine if a Persian year is a leap year (`is_persian_leap_year`).
-*   **Date Formatting:** Format `ParsiDate` into various string representations (`format`, `to_string`).
-    *   `short`: "YYYY/MM/DD" (e.g., "1403/05/02")
-    *   `long`: "D MMMM YYYY" (e.g., "2 مرداد 1403")
-    *   `iso`: "YYYY-MM-DD" (e.g., "1403-05-02")
-*   **Weekday Calculation:** Get the Persian name of the weekday (`weekday`).
-*   **Date Difference:** Calculate the absolute number of days between two `ParsiDate` instances (`days_between`).
-*   **Error Handling:** Uses a simple `DateError` enum for invalid operations.
-
-### Installation
-
-Add this to your `Cargo.toml`:
-
-```toml
-[dependencies]
-parsidate = "1.2.1" # Replace with the latest version
-chrono = "0.4"     # ParsiDate depends on chrono
-```
-
-### Usage Example
-=======
 # ParsiDate: Comprehensive Persian Calendar for Rust
 
 [![crates.io](https://img.shields.io/crates/v/parsidate.svg)](https://crates.io/crates/parsidate)
@@ -79,226 +39,11 @@
 ```
 
 ### 🚀 Usage Examples
->>>>>>> 5d0b13bb
 
 ```rust
 use chrono::NaiveDate;
 use parsidate::{ParsiDate, DateError};
 
-<<<<<<< HEAD
-fn main() -> Result<(), DateError> {
-
-    // --- Gregorian to Persian ---
-    let gregorian_dt = NaiveDate::from_ymd_opt(2024, 7, 23).unwrap();
-    let persian_dt = ParsiDate::from_gregorian(gregorian_dt)?;
-    println!("Gregorian: {} -> Persian: {}", gregorian_dt, persian_dt); // Uses Display impl (short format)
-    assert_eq!(persian_dt.year, 1403);
-    assert_eq!(persian_dt.month, 5); // Mordad
-    assert_eq!(persian_dt.day, 2);
-
-
-    // --- Persian to Gregorian ---
-    let p_date = ParsiDate::new(1403, 1, 1)?; // Farvardin 1st, 1403 (Nowruz)
-    let g_date = p_date.to_gregorian()?;
-    println!("Persian: {} -> Gregorian: {}", p_date, g_date);
-    // 1403 started on March 20, 2024 (Gregorian leap year)
-    assert_eq!(g_date, NaiveDate::from_ymd_opt(2024, 3, 20).unwrap());
-
-
-    // --- Formatting ---
-    println!("Short format: {}", persian_dt.format("short")); // 1403/05/02
-    println!("Long format: {}", persian_dt.format("long"));   // 2 مرداد 1403
-    println!("ISO format: {}", persian_dt.format("iso"));     // 1403-05-02
-    println!("Display trait: {}", persian_dt);                // 1403/05/02 (same as short)
-
-
-    // --- Validation ---
-    assert!(ParsiDate::new(1403, 12, 30)?.is_valid()); // 1403 is a Persian leap year
-    assert!(!ParsiDate { year: 1404, month: 12, day: 30 }.is_valid()); // 1404 is not leap
-    assert!(ParsiDate::new(1404, 13, 1).is_err()); // Invalid month
-
-
-    // --- Weekday ---
-    // 1403/05/02 corresponds to Tuesday, July 23, 2024
-    println!("Weekday: {}", persian_dt.weekday()); // سه‌شنبه
-
-
-    // --- Leap Year ---
-    assert!(ParsiDate::is_persian_leap_year(1403));
-    assert!(!ParsiDate::is_persian_leap_year(1404));
-
-
-    // --- Days Between ---
-    let date1 = ParsiDate::new(1403, 5, 2)?;
-    let date2 = ParsiDate::new(1403, 5, 12)?;
-    println!("Days between {} and {}: {}", date1, date2, date1.days_between(&date2)); // 10
-    
-    Ok(())
-}
-```
-
-### API Overview
-
-*   **`ParsiDate { year, month, day }`**: Struct representing a Persian date.
-*   **`DateError::InvalidDate`**: Enum for errors during conversion or validation.
-*   **`ParsiDate::new(y, m, d)`**: Creates a new `ParsiDate`, validating the input.
-*   **`ParsiDate::from_gregorian(NaiveDate)`**: Converts Gregorian to Persian.
-*   **`parsi_date.to_gregorian()`**: Converts Persian to Gregorian.
-*   **`parsi_date.is_valid()`**: Checks if the date is valid.
-*   **`ParsiDate::is_persian_leap_year(year)`**: Checks if a Persian year is leap.
-*   **`ParsiDate::is_gregorian_leap_year(year)`**: Checks if a Gregorian year is leap.
-*   **`parsi_date.format(style)`**: Formats the date to a string.
-*   **`parsi_date.weekday()`**: Gets the Persian weekday name.
-*   **`parsi_date.days_between(&other)`**: Calculates days between two dates.
-
-### Error Handling
-
-Functions that can fail (like conversion or creation with invalid data) return `Result<ParsiDate, DateError>`. The only current error variant is `DateError::InvalidDate`.
-
-### Testing
-
-Run tests using the standard Rust command:
-
-```bash
-cargo test
-```
-
-### Contributing
-
-Contributions (bug reports, feature requests, pull requests) are welcome! Please feel free to open an issue or submit a PR.
-
-### License
-
-This project is open-source under the Apache-2.0  License ([License](LICENSE)).
-
----
-
-## فارسی (Persian)
-
-# ParsiDate: تقویم فارسی (جلالی) برای Rust
-
-[![crates.io](https://img.shields.io/crates/v/parsidate.svg)](https://crates.io/crates/parsidate)
-[![docs.rs](https://docs.rs/parsidate/badge.svg)](https://docs.rs/parsidate)
-
-
-کاملترین کتابخانه برای زبان برنامه‌نویسی Rust جهت کار با تاریخ‌های تقویم فارسی (که به نام‌های جلالی یا شمسی نیز شناخته می‌شود). این کتابخانه امکان تبدیل تاریخ بین تقویم میلادی و فارسی، اعتبارسنجی تاریخ‌ها، قالب‌بندی آن‌ها و انجام محاسبات پایه‌ای تاریخ را فراهم می‌کند. این کتابخانه از کتابخانه `chrono` برای نمایش تاریخ میلادی استفاده می‌کند.
-
-### ویژگی‌ها
-
-*   **تبدیل میلادی به فارسی:** تبدیل `chrono::NaiveDate` به `ParsiDate`.
-*   **تبدیل فارسی به میلادی:** تبدیل `ParsiDate` به `chrono::NaiveDate`.
-*   **اعتبارسنجی تاریخ:** بررسی اینکه آیا ترکیب سال، ماه و روز یک تاریخ معتبر در تقویم فارسی است (`is_valid`).
-*   **محاسبه سال کبیسه:** تشخیص اینکه آیا یک سال فارسی کبیسه است (`is_persian_leap_year`).
-*   **قالب‌بندی تاریخ:** قالب‌بندی `ParsiDate` به رشته‌های متنی مختلف (`format`, `to_string`).
-    *   `short`: "YYYY/MM/DD" (مثال: "1403/05/02")
-    *   `long`: "D MMMM YYYY" (مثال: "2 مرداد 1403")
-    *   `iso`: "YYYY-MM-DD" (مثال: "1403-05-02")
-*   **محاسبه روز هفته:** دریافت نام فارسی روز هفته (`weekday`).
-*   **اختلاف تاریخ:** محاسبه تعداد روزهای مطلق بین دو نمونه `ParsiDate` (`days_between`).
-*   **مدیریت خطا:** استفاده از یک `enum` به نام `DateError` برای عملیات نامعتبر.
-
-### نصب
-
-این خطوط را به فایل `Cargo.toml` پروژه خود اضافه کنید:
-
-```toml
-[dependencies]
-parsidate = "1.2.1" # با آخرین نسخه جایگزین کنید
-chrono = "0.4"     # ParsiDate به chrono وابسته است
-```
-
-### مثال استفاده
-
-```rust
-use chrono::NaiveDate;
-use parsidate::{ParsiDate, DateError};
-
-fn main() -> Result<(), DateError> {
-
-    // --- تبدیل میلادی به شمسی ---
-    let gregorian_dt = NaiveDate::from_ymd_opt(2024, 7, 23).unwrap();
-    let persian_dt = ParsiDate::from_gregorian(gregorian_dt)?;
-    println!("میلادی: {} -> شمسی: {}", gregorian_dt, persian_dt); // از پیاده‌سازی Display استفاده می‌کند (فرمت کوتاه)
-    assert_eq!(persian_dt.year, 1403);
-    assert_eq!(persian_dt.month, 5); // مرداد
-    assert_eq!(persian_dt.day, 2);
-
-
-    // --- تبدیل شمسی به میلادی ---
-    let p_date = ParsiDate::new(1403, 1, 1)?; // ۱ فروردین ۱۴۰۳ (نوروز)
-    let g_date = p_date.to_gregorian()?;
-    println!("شمسی: {} -> میلادی: {}", p_date, g_date);
-    // سال ۱۴۰۳ در ۲۰ مارس ۲۰۲۴ شروع شد (سال کبیسه میلادی)
-    assert_eq!(g_date, NaiveDate::from_ymd_opt(2024, 3, 20).unwrap());
-
-
-    // --- قالب‌بندی ---
-    println!("فرمت کوتاه: {}", persian_dt.format("short")); // 1403/05/02
-    println!("فرمت بلند: {}", persian_dt.format("long"));   // 2 مرداد 1403
-    println!("فرمت ISO: {}", persian_dt.format("iso"));     // 1403-05-02
-    println!("Display trait: {}", persian_dt);              // 1403/05/02 (مشابه فرمت کوتاه)
-
-
-    // --- اعتبارسنجی ---
-    assert!(ParsiDate::new(1403, 12, 30)?.is_valid()); // ۱۴۰۳ سال کبیسه است
-    assert!(!ParsiDate { year: 1404, month: 12, day: 30 }.is_valid()); // ۱۴۰۴ کبیسه نیست
-    assert!(ParsiDate::new(1404, 13, 1).is_err()); // ماه نامعتبر
-
-
-    // --- روز هفته ---
-    // 1403/05/02 معادل سه‌شنبه ۲۳ جولای ۲۰۲۴ است
-    println!("روز هفته: {}", persian_dt.weekday()); // سه‌شنبه
-
-
-    // --- سال کبیسه ---
-    assert!(ParsiDate::is_persian_leap_year(1403));
-    assert!(!ParsiDate::is_persian_leap_year(1404));
-
-
-    // --- اختلاف روزها ---
-    let date1 = ParsiDate::new(1403, 5, 2)?;
-    let date2 = ParsiDate::new(1403, 5, 12)?;
-    println!("تعداد روز بین {} و {}: {}", date1, date2, date1.days_between(&date2)); // 10
-
-    Ok(())
-}
-
-```
-
-### مروری بر API
-
-*   **`ParsiDate { year, month, day }`**: ساختاری (struct) برای نمایش تاریخ شمسی.
-*   **`DateError::InvalidDate`**: اینام (enum) برای خطاها هنگام تبدیل یا اعتبارسنجی.
-*   **`ParsiDate::new(y, m, d)`**: یک `ParsiDate` جدید ایجاد می‌کند و ورودی را اعتبارسنجی می‌کند.
-*   **`ParsiDate::from_gregorian(NaiveDate)`**: تاریخ میلادی را به شمسی تبدیل می‌کند.
-*   **`parsi_date.to_gregorian()`**: تاریخ شمسی را به میلادی تبدیل می‌کند.
-*   **`parsi_date.is_valid()`**: بررسی می‌کند که آیا تاریخ معتبر است.
-*   **`ParsiDate::is_persian_leap_year(year)`**: بررسی می‌کند که آیا سال کبیسه است.
-*   **`ParsiDate::is_gregorian_leap_year(year)`**: بررسی می‌کند که آیا سال میلادی کبیسه است.
-*   **`parsi_date.format(style)`**: تاریخ را به رشته قالب‌بندی می‌کند.
-*   **`parsi_date.weekday()`**: نام فارسی روز هفته را برمی‌گرداند.
-*   **`parsi_date.days_between(&other)`**: تعداد روزهای بین دو تاریخ را محاسبه می‌کند.
-
-### مدیریت خطا
-
-توابعی که ممکن است با شکست مواجه شوند (مانند تبدیل یا ایجاد با داده نامعتبر) مقدار `Result<ParsiDate, DateError>` را برمی‌گردانند. تنها نوع خطای فعلی `DateError::InvalidDate` است.
-
-### تست
-
-تست‌ها را با استفاده از دستور استاندارد Rust اجرا کنید:
-
-```bash
-cargo test
-```
-
-### مشارکت در پروژه
-
-از مشارکت شما (گزارش خطا، درخواست ویژگی جدید، پول ریکوئست) استقبال می‌شود! لطفاً یک issue باز کنید یا یک PR ارسال نمایید.
-
-### مجوز انتشار
-
-این پروژه تحت مجوز [Apache-2.0](LICENSE) منتشر شده است.
-=======
 // --- Basic Creation & Accessors ---
 // Create a ParsiDate (validates on creation)
 let pd = ParsiDate::new(1403, 5, 2).unwrap(); // 2 Mordad 1403
@@ -472,5 +217,4 @@
 
 ### 📄 License
 
-Licensed under either of [Apache License, Version 2.0](LICENSE).
->>>>>>> 5d0b13bb
+Licensed under either of [Apache License, Version 2.0](LICENSE).